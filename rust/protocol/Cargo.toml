--- conflicted
+++ resolved
@@ -11,7 +11,6 @@
 version = "0.1.0"
 
 [dependencies]
-<<<<<<< HEAD
 signal-crypto = { path = "../crypto" }
 aes = { version = "0.8.3", features = ["zeroize"] }
 aes-gcm-siv = "0.11.1"
@@ -34,8 +33,12 @@
 uuid = "1.1.2"
 displaydoc = "0.2"
 thiserror = "1.0.30"
-pqcrypto-kyber = { version = "0.7.6", default-features = false, features = ["std"] }
+pqcrypto-kyber = { version = "0.7.6", default-features = false, features = [
+    "std",
+] }
 pqcrypto-traits = "0.3.4"
+serde = { version = "1.0.147", optional = true }
+typenum = "1.12.0"
 
 [dev-dependencies]
 criterion = "0.5"
@@ -43,43 +46,6 @@
 proptest = "1.0"
 futures-util = "0.3.7"
 env_logger = "0.10.0"
-=======
-aes = {version = "0.7.4", features = ["ctr"]}
-aes-gcm-siv = "0.10.1"
-arrayref = "0.3.6"
-async-trait = "0.1.41"
-block-modes = "0.8"
-curve25519-dalek = "3.0"
-displaydoc = "0.2"
-generic-array = "0.14.5"
-hex = "0.4"
-hkdf = "0.11"
-hmac = "0.11.0"
-itertools = "0.10.1"
-log = "0.4"
-num_enum = "0.5.1"
-pqcrypto-kyber = {version = "0.7.6", default-features = false, features = ["std"]}
-pqcrypto-traits = "0.3.4"
-prost = "0.9"
-rand = "0.7.3"
-serde = {version = "1.0.147", optional = true}
-sha2 = "0.9"
-subtle = "2.2.3"
-thiserror = "1.0.30"
-typenum = "1.12.0"
-uuid = "1.1.2"
-x25519-dalek = "1.0"
-
-[features]
-armv8 = ["aes/armv8", "aes-gcm-siv/armv8"]
-serde = ["dep:serde"]
-
-[dev-dependencies]
-criterion = "0.4"
-env_logger = "0.8.1"
-futures-util = "0.3.7"
-proptest = "1.0"
->>>>>>> 2aa33150
 
 [build-dependencies]
 prost-build = "0.9"
